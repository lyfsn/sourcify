// set env vars before Server init
process.env.MOCK_REPOSITORY = "./mockRepository";
process.env.MOCK_DATABASE = "./database";
process.env.TESTING = "true";

const chai = require("chai");
const chaiHttp = require("chai-http");
const Server = require("../../dist/server/server").Server;
const fs = require("fs");
const path = require("path");
const util = require("util");
const rimraf = require("rimraf");
const StatusCodes = require("http-status-codes").StatusCodes;
const ethers = require("ethers");
const addContext = require("mochawesome/addContext");

const TEST_TIME = 30000; // 30 seconds

// Extract the chainId from new chain support pull request, if exists
const newAddedChainId = process.env.NEW_CHAIN_ID;
console.log("newAddedChainId");
console.log(newAddedChainId);

chai.use(chaiHttp);

describe("Test Supported Chains", function () {
  this.timeout(TEST_TIME);
  const server = new Server();
  let currentResponse = null; // to log server response when test fails

  before(async function () {
    const promisified = util.promisify(server.app.listen);
    await promisified(server.port);
    console.log(`Injector listening on port ${server.port}!`);
  });

  beforeEach(() => {
    rimraf.sync(server.repository);
  });

  after(() => {
    rimraf.sync(server.repository);
  });

  // log server response when test fails
  afterEach(function () {
    const errorBody = currentResponse && currentResponse.body;
    if (this.currentTest.state === "failed" && errorBody) {
      console.log(
        "Server response of failed test " + this.currentTest.title + ":"
      );
      console.log(errorBody);
    }
    currentResponse = null;
  });

  verifyContract(
    "0x801f3983c7baBF5E6ae192c84E1257844aDb4b4D",
    "1",
    "Ethereum Mainnet",
    ["1/airdrop.sol", "1/IERC20.sol"],
    "1/metadata.json"
  );

  verifyContractWithImmutables(
    "0xd5B284609c4C82D2E23E924522797821b89D5AC6",
    "1",
    "Ethereum Mainnet",
    ["address"],
    ["0xc1A5b551eDB9617613fEC59aD7aEA5f6a268d702"],
    ["1/immutable/BundleExecutor.sol"],
    "1/immutable/metadata.json"
  );

  verifyContract(
    "0x6F28f4eAa7733DD875CC18B236D2d8eC9bBF12aA",
    "3",
    "Ropsten",
    ["shared/1_Storage.sol"],
    "shared/1_Storage.metadata.json"
  );

  verifyContractWithImmutables(
    "0x656d0062eC89c940213E3F3170EA8b2add1c0143",
    "3",
    "Ropsten",
    ["uint256"],
    [987],
    ["shared/WithImmutables.sol"],
    "shared/old.withImmutables.metadata.json"
  );

  verifyContract(
    "0x1EFFEbE8B0bc20f2Dc504AA16dC76FF1AB2297A3",
    "4",
    "Rinkeby",
    ["shared/1_Storage.sol"],
    "shared/1_Storage.metadata.json"
  );

  verifyContractWithImmutables(
    "0x656d0062eC89c940213E3F3170EA8b2add1c0143",
    "4",
    "Rinkeby",
    ["uint256"],
    [101],
    ["shared/WithImmutables.sol"],
    "shared/old.withImmutables.metadata.json"
  );

  verifyContract(
    "0xc24381dB2a5932B5D1c424f567A95F9966834cE0",
    "5",
    "Goerli",
    ["shared/1_Storage.sol"],
    "shared/1_Storage.metadata.json"
  );

  verifyContractWithImmutables(
    "0xBdDe4D595F2CDdA92ca274423374E0e1C7286426",
    "5",
    "Goerli",
    ["uint256"],
    [2],
    ["shared/WithImmutables.sol"],
    "shared/old.withImmutables.metadata.json"
  );

  verifyContract(
    "0x8F78b9c92a68DdF719849a40702cFBfa4EB60dD0",
    "11155111",
    "Sepolia",
    ["shared/1_Storage.sol"],
    "shared/1_Storage.metadata.json"
  );

  verifyContractWithImmutables(
    "0xd46fd24ea21F04459407Fb0B518451e54d0b07a1",
    "11155111",
    "Sepolia",
    ["uint256"],
    [11155111],
    ["shared/WithImmutables.sol"],
    "shared/withImmutables.metadata.json"
  );

  verifyContract(
    "0x68107Fb54f5f29D8e0B3Ac44a99f4444D1F22a68",
    "42",
    "Kovan",
    ["shared/1_Storage.sol"],
    "shared/1_Storage.metadata.json"
  );

  verifyContractWithImmutables(
    "0x443C64AcC4c6dB358Eb1CA78fdf7577C2a7eA499",
    "42",
    "Kovan",
    ["uint256"],
    [256],
    ["shared/WithImmutables.sol"],
    "shared/old.withImmutables.metadata.json"
  );

  verifyContract(
    "0x7f185202a630F09e05b6C2b51618b4f6Af728c7B",
    "100",
    "xDai",
    ["100/test.sol"],
    "100/metadata.json"
  );

  verifyContractWithImmutables(
    "0x3CE1a25376223695284edc4C2b323C3007010C94",
    "100",
    "xDai",
    ["uint256"],
    [123],
    ["shared/WithImmutables.sol"],
    "shared/old.withImmutables.metadata.json"
  );

  verifyContract(
    "0xED5405Ba038587c06979374f8a595F41F5841216",
    "56",
    "Binance Smart Chain Mainnet",
    ["56/Index.sol"],
    "56/metadata.json"
  );
  verifyContract(
    "0x8F78b9c92a68DdF719849a40702cFBfa4EB60dD0",
    "44787",
    "Celo Alfajores Testnet",
    ["shared/1_Storage.sol"],
    "shared/1_Storage.metadata.json"
  );
  verifyContractWithImmutables(
    "0x66ec3fBf4D7d7B7483Ae4fBeaBDD6022037bfa1a",
    "44787",
    "Celo Alfajores Testnet",
    ["uint256"],
    [777],
    ["shared/WithImmutables.sol"],
    "shared/old.withImmutables.metadata.json"
  );

  verifyContract(
    "0xd46fd24ea21F04459407Fb0B518451e54d0b07a1",
    "97",
    "Binance Smart Chain Testnet",
    ["shared/1_Storage.sol"],
    "shared/1_Storage.metadata.json"
  );

  verifyContractWithImmutables(
    "0x68107Fb54f5f29D8e0B3Ac44a99f4444D1F22a68",
    "97",
    "Binance Smart Chain Testnet",
    ["uint256"],
    [111],
    ["shared/WithImmutables.sol"],
    "shared/withImmutables.metadata.json"
  );

  verifyContract(
    "0x9969150c2AA0140F5109Ae29A51FA109Fe1d1d9C",
    "137",
    "Polygon (Matic)",
    ["137/tokengenerator.sol"],
    "137/metadata.json"
  );

  verifyContractWithImmutables(
    "0xEb30853fc616Bbb8f1444451A3c202cbcd08Fb47",
    "137",
    "Polygon (Matic)",
    ["address", "address"],
    [
      "0x35298453c615cd349941ecf54873708538966f7d",
      "0x4e56fe4805c21b5347bfb08787fd3e787eb59d7b",
    ],
    ["137/immutable/StakingWarmup.sol"],
    "137/immutable/metadata.json"
  );

  verifyContract(
    "0x5D40b45C202531d040e0CCD51C48554109197cD3",
    "80001",
    "Polygon Mumbai Testnet",
    ["shared/1_Storage.sol"],
    "shared/1_Storage.metadata.json"
  );

  verifyContractWithImmutables(
    "0x9f055673EDf939c29907421d849f4D0f908DE8a7",
    "80001",
    "Polygon Mumbai Testnet",
    ["uint256"],
    [222],
    ["shared/WithImmutables.sol"],
    "shared/withImmutables.metadata.json"
  );

  verifyContract(
    "0x03943C3ef00d92e130185CeBC0bcc435Def2cC94",
    "42220",
    "Celo Mainnet",
    ["42220/FMTLOL.sol"],
    "42220/metadata.json"
  );

  verifyContractWithImmutables(
    "0x1B18B4A3A3d5535CA5D68b7Ea969676B8Fc76bDC",
    "42220",
    "Celo Mainnet",
    ["address", "address"],
    [
      "0xA02F4e8dE9A226E8f2F2fe27B9b207fC85CFEED2",
      "0xE685d21b7B0FC7A248a6A8E03b8Db22d013Aa2eE",
    ],
    ["42220/immutable/StakingHelper.sol"],
    "42220/immutable/metadata.json"
  );

  verifyContract(
    "0xdd5FFA1DF887D5A42931a746BaAd62574501A5Aa",
    "62320",
    "Celo Baklava Testnet",
    ["62320/0xdd5FFA1DF887D5A42931a746BaAd62574501A5Aa/AVA.sol"],
    "62320/0xdd5FFA1DF887D5A42931a746BaAd62574501A5Aa/metadata.json"
  );

  verifyContractWithImmutables(
    "0x3908Eed8941D7fE3b047Ad531C7d4d1a0D628F5e",
    "62320",
    "Celo Baklava Testnet",
    ["address", "bytes32"],
    [
      "0xddc9be57f553fe75752d61606b94cbd7e0264ef8",
      "0x343f066577633aea3125817c1a919d1af0540bfd6812165ee18954fff9cf648e",
    ],
    [
      "62320/0x3908Eed8941D7fE3b047Ad531C7d4d1a0D628F5e/IERC20.sol",
      "62320/0x3908Eed8941D7fE3b047Ad531C7d4d1a0D628F5e/MerkleProof.sol",
      "62320/0x3908Eed8941D7fE3b047Ad531C7d4d1a0D628F5e/IMerkleDistributor.sol",
      "62320/0x3908Eed8941D7fE3b047Ad531C7d4d1a0D628F5e/MerkleDistributor.sol",
    ],
    "62320/0x3908Eed8941D7fE3b047Ad531C7d4d1a0D628F5e/metadata.json"
  );

  verifyContract(
    "0x03943C3ef00d92e130185CeBC0bcc435Def2cC94",
    "43114",
    "Avalanche Mainnet",
    ["42220/FMTLOL.sol"],
    "42220/metadata.json"
  );

  verifyContractWithImmutables(
    "0x71dAE4788fD0Ef1f50a53380bD514FBf2fB647f6",
    "43114",
    "Avalanche Mainnet",
    ["address", "address"],
    [
      "0x63b527F4f9cAB808b0178282bC1036d4bBe54a45",
      "0xd6C5BFa9FeEA5579498EA4b04Fff86A9eB3A1a9d",
    ],
    ["43114/immutable/StakingHelper.sol"],
    "43114/immutable/metadata.json"
  );

  verifyContract(
    "0x35C671Ea8e4Fd1e922157D48EABD5ab6b8CC408E",
    "43113",
    "Avalanche Fuji Testnet",
    ["shared/1_Storage.sol"],
    "shared/1_Storage.metadata.json"
  );

  verifyContractWithImmutables(
    "0x6C367468a828C694ab2E8512a440dD50b37B6867",
    "43113",
    "Avalanche Fuji Testnet",
    ["uint256"],
    [222],
    ["shared/WithImmutables.sol"],
    "shared/withImmutables.metadata.json"
  );

  verifyContract(
    "0x8F78b9c92a68DdF719849a40702cFBfa4EB60dD0",
    "41",
    "Telos EVM Testnet",
    ["shared/1_Storage.sol"],
    "shared/1_Storage.metadata.json"
  );

  verifyContractWithImmutables(
    "0x68107Fb54f5f29D8e0B3Ac44a99f4444D1F22a68",
    "41",
    "Telos EVM Testnet",
    ["uint256"],
    [222],
    ["shared/WithImmutables.sol"],
    "shared/withImmutables.metadata.json"
  );

  verifyContract(
    "0x059611daEdBA5Fe0875aC7c76d7cE47FfE5c39C5",
    "40",
    "Telos EVM Testnet",
    ["40/nano.sol"],
    "40/metadata.json"
  );

  verifyContractWithImmutables(
    "0x4c09368a4bccD1675F276D640A0405Efa9CD4944",
    "40",
    "Telos EVM Mainnet",
    ["address", "address", "uint256"],
    [
      "0x6f0342157d8cdaa66aa5161b341f23d6ef6d39a8",
      "0x7d7e1df7581fc4a39832a16d7ac873d40f875402",
      1646428630,
    ],
    [
      "40/immutable/Address.sol",
      "40/immutable/IERC20.sol",
      "40/immutable/SafeERC20.sol",
      "40/immutable/TokenTimelock.sol",
    ],
    "40/immutable/metadata.json"
  );

  verifyContract(
    "0x68107Fb54f5f29D8e0B3Ac44a99f4444D1F22a68",
    "77",
    "Sokol",
    ["shared/1_Storage.sol"],
    "shared/1_Storage.metadata.json"
  );

  verifyContractWithImmutables(
    "0xD222286c59c0B9c8D06Bac42AfB7B8CB153e7Bf7",
    "77",
    "Sokol",
    ["uint256"],
    [1234],
    ["shared/WithImmutables.sol"],
    "shared/withImmutables.metadata.json"
  );

  verifyContract(
    "0xd46fd24ea21F04459407Fb0B518451e54d0b07a1",
    "421611",
    "Arbitrum Rinkeby",
    ["shared/1_Storage.sol"],
    "shared/1_Storage.metadata.json"
  );
  verifyContractWithImmutables(
    "0x84d9eF98bF8a66bfB6ed8383F340C402507CfC15",
    "421611",
    "Arbitrum Rinkeby",
    ["uint256"],
    [42],
    ["shared/WithImmutables.sol"],
    "shared/withImmutables.metadata.json"
  );

  verifyContract(
    "0x0e9b6C08Fe70Aac8fd08a74a076c2B1C9f7c7d14",
    "42161",
    "Arbitrum Mainnet",
    ["42161/BalanceFetcher.sol"],
    "42161/metadata.json"
  );
  verifyContractWithImmutables(
    "0x0bb3F43533FBf16d69dBdccf6AaAef81acd76FAB",
    "42161",
    "Arbitrum Mainnet",
    ["address", "address"],
    [
      "0x89832e0dbe3600a7358f2e3ea2d7af5dc7d76e0c",
      "0x82af49447d8a07e3bd95bd0d56f35241523fbab1",
    ],
    ["42161/immutable/crowdsale.sol"],
    "42161/immutable/metadata.json"
  );

  verifyContract(
    "0xA25b72DADEB96E166D1a225C61b54CA29C45EBD1",
    "8",
    "Ubiq",
    ["8/GameItem.sol"],
    "8/GameItem.json"
  );

  // Oneledger
  verifyContract(
    "0x774081ECDDb30F96EB5Bb21DcAB17C73F29f5eF3",
    "311752642",
    "OneLedger Mainnet",
    ["shared/1_Storage.sol"],
    "shared/1_Storage.metadata.json"
  );
  verifyContractWithImmutables(
    "0x91c9b838B181A34623B213a4a08acE00edEDe430",
    "311752642",
    "OneLedger Mainnet",
    ["uint256"],
    [1],
    ["shared/WithImmutables.sol"],
    "shared/withImmutables.metadata.json"
  );
  verifyContract(
    "0x34eC0cBd5E33e7323324333434fe978f1000d9cd",
    "4216137055",
    "OneLedger Frankenstein Testnet",
    ["4216137055/SigmaToken.sol"],
    "4216137055/SigmaToken.json"
  );

  // Has contracts to be fetched from IPFS
  verifyContract(
    "0xB2d0641fc8863514B6533b129fD744200eE17D29",
    "57",
    "Syscoin Mainnet",
    ["57/Token.sol"],
    "57/TestToken.json"
  );

  // Has contracts to be fetched from IPFS
  verifyContract(
    "0xB2d0641fc8863514B6533b129fD744200eE17D29",
    "57",
    "Syscoin Tanenbaum Testnet",
    ["57/Token.sol"],
    "57/TestToken.json"
  );

  verifyContract(
    "0xE295aD71242373C37C5FdA7B57F26f9eA1088AFe",
    "10",
    "Optimism Mainnet",
    ["10/file.sol"],
    "10/metadata.json"
  );
  verifyContractWithImmutables(
    "0x271901c3268D0959bbc9543DE4f073D3708C88F7",
    "10",
    "Optimism Mainnet",
    ["address", "address"],
    [
      "0xa54074b2cc0e96a43048d4a68472f7f046ac0da8",
      "0x4200000000000000000000000000000000000007",
    ],
    [
      "10/immutable/iOVM_CrossDomainMessenger.sol",
      "10/immutable/ITreasury.sol",
      "10/immutable/OptimisticTreasury.sol",
      "10/immutable/Proprietor.sol",
    ],
    "10/immutable/metadata.json"
  );

  verifyContract(
    "0xd46fd24ea21F04459407Fb0B518451e54d0b07a1",
    "69",
    "Optimism Kovan Testnet",
    ["shared/1_Storage.sol"],
    "shared/1_Storage.metadata.json"
  );
  verifyContractWithImmutables(
    "0x68107Fb54f5f29D8e0B3Ac44a99f4444D1F22a68",
    "69",
    "Optimism Kovan Testnet",
    ["uint256"],
    [123456],
    ["shared/WithImmutables.sol"],
    "shared/withImmutables.metadata.json"
  );

  verifyContract(
    "0x43f980475B9eb5D93A19dfA84511ECE7b330c226",
    "288",
    "Boba Network",
    ["288/Storage.sol"],
    "288/metadata.json"
  );
  verifyContractWithImmutables(
    "0x668E7f4d8051511279d3BD6d6854e7D39cc94873",
    "288",
    "Boba Network",
    ["address", "address", "address"],
    [
      "0x2f2f9460500f27db68aafbfa0472ceddb168a5a6",
      "0x3a60a76acae8feec74d6b5b665d4dbaab2abc406",
      "0xff133a6d335b50bdaa6612d19e1352b049a8ae6a",
    ],
    ["288/immutable/DODOV2RouteHelper.sol"],
    "288/immutable/metadata.json"
  );

  verifyContract(
    "0x8F78b9c92a68DdF719849a40702cFBfa4EB60dD0",
    "28",
    "Boba Network Rinkeby Testnet",
    ["shared/1_Storage.sol"],
    "shared/1_Storage.metadata.json"
  );
  verifyContractWithImmutables(
    "0xd46fd24ea21F04459407Fb0B518451e54d0b07a1",
    "28",
    "Boba Network Rinkeby Testnet",
    ["uint256"],
    [123],
    ["shared/WithImmutables.sol"],
    "shared/withImmutables.metadata.json"
  );

  verifyContract(
    "0xd8A08AFf1B0585Cad0E173Ce0E93551Ac59D3530",
    "106",
    "Velas Mainnet",
    ["106/MetaCoin.sol", "106/ConvertLib.sol"],
    "106/MetaCoin.json"
  );

  verifyContract(
    "0x084c77e84853B960aEB0a0BD4Fc6689aC9c6d76E",
    "82",
    "Meter Mainnet",
    ["82/Storage.sol"],
    "82/Storage_meta.json"
  );

  verifyContract(
    "0x736D468Bc8F868a80A0F9C4Ca24dacf8a5A3a684",
    "83",
    "Meter Testnet",
    ["shared/1_Storage.sol"],
    "shared/1_Storage.metadata.json"
  );
  verifyContractWithImmutables(
    "0x89e772941d94Ef4BDA1e4f68E79B4bc5F6096389",
    "83",
    "Meter Testnet",
    ["uint256"],
    [666],
    ["shared/WithImmutables.sol"],
    "shared/withImmutables.metadata.json"
  );

  verifyContract(
    "0xC9BdeEd33CD01541e1eeD10f90519d2C06Fe3feB",
    "1313161554",
    "Aurora Mainnet",
    ["1313161554/weth.sol"],
    "1313161554/metadata.json"
  );

  verifyContract(
    "0xd46fd24ea21F04459407Fb0B518451e54d0b07a1",
    "1313161555",
    "Aurora Testnet",
    ["shared/1_Storage.sol"],
    "shared/1_Storage.metadata.json"
  );
  verifyContractWithImmutables(
    "0x68107Fb54f5f29D8e0B3Ac44a99f4444D1F22a68",
    "1313161555",
    "Aurora Testnet",
    ["uint256"],
    [123],
    ["shared/WithImmutables.sol"],
    "shared/withImmutables.metadata.json"
  );

  verifyContract(
    "0x08BB0D7fCe37dD766d13DC19A00c95878ed2E68c",
    "1284",
    "Moonbeam",
    ["1284/Incrementer.sol"],
    "1284/metadata.json"
  );
  verifyContract(
    "0x460947bD434b4FF90Af62f3F389b39aab0d6A77D",
    "1285",
    "Moonriver",
    ["1285/Incrementer.sol"],
    "1285/metadata.json"
  );
  verifyContract(
    "0x08BB0D7fCe37dD766d13DC19A00c95878ed2E68c",
    "1287",
    "Moonbase",
    ["1287/Incrementer.sol"],
    "1287/metadata.json"
  );
  // Candle
  verifyContract(
      "0xaa80bC172F3275B837C0515d3d50AcC4EC0cC96b",
      "534",
      "Candle Mainnet",
      ["shared/1_Storage.sol"],
      "shared/1_Storage.metadata.json"
    );
    verifyContractWithImmutables(
      "0xB1392368b6484Be37c33a0991C70359126F681E4",
      "534",
      "Candle Mainnet",
      ["uint256"],
      [20],
      ["shared/WithImmutables.sol"],
      "shared/withImmutables.metadata.json"
    );
  // Palm
  verifyContract(
    "0xd46fd24ea21F04459407Fb0B518451e54d0b07a1",
    "11297108109",
    "Palm Mainnet",
    ["shared/1_Storage.sol"],
    "shared/1_Storage.metadata.json"
  );
  verifyContractWithImmutables(
    "0x68107Fb54f5f29D8e0B3Ac44a99f4444D1F22a68",
    "11297108109",
    "Palm Mainnet",
    ["uint256"],
    [123456],
    ["shared/WithImmutables.sol"],
    "shared/withImmutables.metadata.json"
  );
  // Palm Testnet
  verifyContract(
    "0x68107Fb54f5f29D8e0B3Ac44a99f4444D1F22a68",
    "11297108099",
    "Palm Testnet",
    ["shared/1_Storage.sol"],
    "shared/1_Storage.metadata.json"
  );
  verifyContractWithImmutables(
    "0xd46fd24ea21F04459407Fb0B518451e54d0b07a1",
    "11297108099",
    "Palm Testnet",
    ["uint256"],
    [123456],
    ["shared/WithImmutables.sol"],
    "shared/withImmutables.metadata.json"
  );
  // Fuse Mainnet
  verifyContract(
    "0xCaFC1F87E4cabD59fAB26d02D09207147Aae3F1E",
    "122",
    "Fuse Mainnet",
    ["shared/1_Storage.sol"],
    "shared/1_Storage.metadata.json"
  );
  verifyContractWithImmutables(
    "0x1c1C66cd346c845959ffFD1642395b0adb12349a",
    "122",
    "Fuse Mainnet",
    ["uint256"],
    [100000],
    ["shared/WithImmutables.sol"],
    "shared/withImmutables.metadata.json"
  );
  // Darwinia Pangolin Testnet
  verifyContract(
    "0x7de04a7596958D44baB52F4e5D0c9e79cB16ef8B",
    "43",
    "Darwinia Pangolin Testnet",
    ["shared/1_Storage.sol"],
    "shared/1_Storage.metadata.json"
  );
  // Darwinia Crab Mainnet
  verifyContract(
    "0xE0E78187F01E026bdD0bd901e5Ae2e10C022366D",
    "44",
    "Darwinia Pangolin Testnet",
    ["shared/1_Storage.sol"],
    "shared/1_Storage.metadata.json"
  );
  // Evmos Testnet
    verifyContract(
    "0x07Eb2490cEfc74bAEb4B13c2dB9119CA0c38959B",
    "9000",
    "Evmos Testnet",
    ["shared/1_Storage.sol"],
    "shared/1_Storage.metadata.json"
  );
  verifyContractWithImmutables(
    "0x697633A48F5832481f570CA6b11d793A5708bA9A",
    "9000",
    "Evmos Testnet",
    ["uint256"],
    [3000],
    ["shared/WithImmutables.sol"],
    "shared/withImmutables.metadata.json"
  );
  // Evmos Mainnet
  verifyContract(
    "0x1d897A65A4fa98BBdfc2e94ad2357cE051Bf4a21",
    "9001",
    "Evmos Mainnet",
    ["shared/1_Storage.sol"],
    "shared/1_Storage.metadata.json"
  );
  verifyContractWithImmutables(
    "0x886035409BCDc11c9824D065143FB5ce981a011a",
    "9001",
    "Evmos Mainnet",
    ["uint256"],
    [3000],
    ["shared/WithImmutables.sol"],
    "shared/withImmutables.metadata.json"
  );
  // MultiVAC Mainnet
  verifyContract(
    "0x411925A3B2Ed99cD29DF76822D6419163d80858f",
    "62621",
    "MultiVAC Mainnet",
    ["shared/1_Storage.sol"],
    "shared/1_Storage.metadata.json"
  );
<<<<<<< HEAD
  // WAGMI Testnet
  verifyContract(
    "0x5974BF3196fc03A20cEB196270307707e0158BbD",
    "11111",
    "WAGMI",
    ["shared/1_Storage.sol"],
    "shared/1_Storage.metadata.json"
  );
  verifyContractWithImmutables(
    "0x92b7E7Ab420BE84E3A7aE4Fd1d99214138b298Ca",
    "11111",
    "WAGMI",
    ["uint256"],
    [100000],
    ["shared/WithImmutables.sol"],
    "shared/withImmutables.metadata.json"
  );
  // Gather Testnet
  verifyContract(
    "0x08Da5501c22AE1ce2621724Ca1A03383d6C12c4d",
    "356256156",
    "GTH",
    ["shared/1_Storage.sol"],
    "shared/1_Storage.metadata.json"
  );
  verifyContractWithImmutables(
    "0x83BF67FcD75Da06d8914725cd57116a347a63Cf4",
    "356256156",
    "GTH",
    ["uint256"],
    [3000],
    ["shared/WithImmutables.sol"],
    "shared/withImmutables.metadata.json"
  );

  //////////////////////
  // Helper functions //
  //////////////////////
=======
// WAGMI Testnet
verifyContract(
  "0x5974BF3196fc03A20cEB196270307707e0158BbD",
  "11111",
  "WAGMI",
  ["shared/1_Storage.sol"],
  "shared/1_Storage.metadata.json"
);
verifyContractWithImmutables(
  "0x92b7E7Ab420BE84E3A7aE4Fd1d99214138b298Ca",
  "11111",
  "WAGMI",
  ["uint256"],
  [100000],
  ["shared/WithImmutables.sol"],
  "shared/withImmutables.metadata.json"
);
// Gather Mainnet
verifyContract(
  "0x5b470D7B8165D109E3Fd2e2B4E7a30Cb89C051e5",
  "192837465",
  "GTH",
  ["shared/1_Storage.sol"],
  "shared/1_Storage.metadata.json"
);
verifyContractWithImmutables(
  "0xa125948C93bf2cAefdb350e40671b736716144C7",
  "192837465",
  "GTH",
  ["uint256"],
  [3000],
  ["shared/WithImmutables.sol"],
  "shared/withImmutables.metadata.json"
);
// Gather Devnet
verifyContract(
  "0xEeE72e2295E181BaB1ef049bFEAaf5fC348998C5",
  "486217935",
  "GTH",
  ["shared/1_Storage.sol"],
  "shared/1_Storage.metadata.json"
);
verifyContractWithImmutables(
  "0xE5332e0C5E34187D6030E951Fe791e20864251d4",
  "486217935",
  "GTH",
  ["uint256"],
  [3000],
  ["shared/WithImmutables.sol"],
  "shared/withImmutables.metadata.json"
);
// DFK Chain Testnet
verifyContract(
  "0x276946F2453538E882281d5A36ad6d19BBDfdaA7",
  "335",
  "DFK Chain Testnet",
  ["shared/1_Storage.sol"],
  "shared/1_Storage.metadata.json"
);
verifyContractWithImmutables(
  "0x40D843D06dAC98b2586fD1DFC5532145208C909F",
  "335",
  "DFK Chain Testnet",
  ["uint256"],
  [12345],
  ["shared/WithImmutables.sol"],
  "shared/withImmutables.metadata.json"
);


//////////////////////
// Helper functions //
//////////////////////
>>>>>>> 1838bcd5

  function verifyContract(
    address,
    chainId,
    chainName,
    relativeSourcePathsArray, // Allow multiple source files
    relativeMetadataPath
  ) {
    // If it is a pull request for adding new chain support, only test the new chain
    if (newAddedChainId && newAddedChainId != chainId) return;
    it(`should verify a contract on ${chainName} (${chainId})`, function (done) {
      // Context for the test report
      addContext(this, {
        title: "Test identifier",
        value: {
          chainId: chainId,
          testType: "normal",
        },
      });

      const metadataPath = path.join(
        "test",
        "chains",
        "sources",
        relativeMetadataPath
      );
      const sourcePathsArray = relativeSourcePathsArray.map((relSourcePath) =>
        path.join("test", "chains", "sources", relSourcePath)
      );
      const files = {
        "metadata.json": fs.readFileSync(metadataPath).toString(),
      };
      sourcePathsArray.forEach((sourcePath, i) => {
        files[`Source_${i}.sol`] = fs.readFileSync(sourcePath).toString();
      });

      chai
        .request(server.app)
        .post("/")
        .send({
          address: address,
          chain: chainId,
          files: files,
        })
        .end((err, res) => {
          assertions(err, res, done, address);
        });
    });
  }

  function verifyContractWithImmutables(
    address,
    chainId,
    chainName,
    constructorArgTypes,
    constructorArgValues,
    relativeSourcePathsArray,
    relativeMetadataPath
  ) {
    // If it is a pull request for adding new chain support, only test the new chain
    if (newAddedChainId && newAddedChainId != chainId) return;
    it(`should verify a contract with immutables on ${chainName} (${chainId})`, function (done) {
      // Context for the test report
      addContext(this, {
        title: "Test identifier",
        value: {
          chainId: chainId,
          testType: "immutable",
        },
      });

      const metadataPath = path.join(
        "test",
        "chains",
        "sources",
        relativeMetadataPath
      );
      const sourcePathsArray = relativeSourcePathsArray.map((relSourcePath) =>
        path.join("test", "chains", "sources", relSourcePath)
      );
      const files = {
        "metadata.json": fs.readFileSync(metadataPath).toString(),
      };
      sourcePathsArray.forEach((sourcePath, i) => {
        files[`Source_${i}.sol`] = fs.readFileSync(sourcePath).toString();
      });
      chai
        .request(server.app)
        .post("/")
        .send({
          address: address,
          chain: chainId,
          files: files,
        })
        .end((err, res) => {
          assertions(err, res, null, address);

          chai
            .request(server.app)
            .get(
              `/repository/contracts/full_match/${chainId}/${address}/constructor-args.txt`
            )
            .buffer()
            .parse(binaryParser)
            .end((err, res) => {
              chai.expect(err).to.be.null;
              chai.expect(res.status).to.equal(StatusCodes.OK);
              const abiCoder = new ethers.utils.AbiCoder();
              const encodedParameter = abiCoder.encode(
                constructorArgTypes,
                constructorArgValues
              );
              chai.expect(res.body.toString()).to.equal(encodedParameter);
              done();
            });
        });
    });
  }

  function assertions(
    err,
    res,
    done,
    expectedAddress = contractAddress,
    expectedStatus = "perfect"
  ) {
    currentResponse = res;
    chai.expect(err).to.be.null;
    chai.expect(res.status).to.equal(StatusCodes.OK);
    chai.expect(res.body).to.haveOwnProperty("result");
    const resultArr = res.body.result;
    chai.expect(resultArr).to.have.a.lengthOf(1);
    const result = resultArr[0];
    chai.expect(result.address).to.equal(expectedAddress);
    chai.expect(result.status).to.equal(expectedStatus);
    if (done) done();
  }

  function binaryParser(res, cb) {
    res.setEncoding("binary");
    res.data = "";
    res.on("data", (chunk) => (res.data += chunk));
    res.on("end", () => cb(null, Buffer.from(res.data, "binary")));
  }
});<|MERGE_RESOLUTION|>--- conflicted
+++ resolved
@@ -783,7 +783,6 @@
     ["shared/1_Storage.sol"],
     "shared/1_Storage.metadata.json"
   );
-<<<<<<< HEAD
   // WAGMI Testnet
   verifyContract(
     "0x5974BF3196fc03A20cEB196270307707e0158BbD",
@@ -801,6 +800,23 @@
     ["shared/WithImmutables.sol"],
     "shared/withImmutables.metadata.json"
   );
+  // Gather Mainnet
+  verifyContract(
+    "0x5b470D7B8165D109E3Fd2e2B4E7a30Cb89C051e5",
+    "192837465",
+    "GTH",
+    ["shared/1_Storage.sol"],
+    "shared/1_Storage.metadata.json"
+  );
+  verifyContractWithImmutables(
+    "0xa125948C93bf2cAefdb350e40671b736716144C7",
+    "192837465",
+    "GTH",
+    ["uint256"],
+    [3000],
+    ["shared/WithImmutables.sol"],
+    "shared/withImmutables.metadata.json"
+  );
   // Gather Testnet
   verifyContract(
     "0x08Da5501c22AE1ce2621724Ca1A03383d6C12c4d",
@@ -818,85 +834,45 @@
     ["shared/WithImmutables.sol"],
     "shared/withImmutables.metadata.json"
   );
-
-  //////////////////////
-  // Helper functions //
-  //////////////////////
-=======
-// WAGMI Testnet
-verifyContract(
-  "0x5974BF3196fc03A20cEB196270307707e0158BbD",
-  "11111",
-  "WAGMI",
-  ["shared/1_Storage.sol"],
-  "shared/1_Storage.metadata.json"
-);
-verifyContractWithImmutables(
-  "0x92b7E7Ab420BE84E3A7aE4Fd1d99214138b298Ca",
-  "11111",
-  "WAGMI",
-  ["uint256"],
-  [100000],
-  ["shared/WithImmutables.sol"],
-  "shared/withImmutables.metadata.json"
-);
-// Gather Mainnet
-verifyContract(
-  "0x5b470D7B8165D109E3Fd2e2B4E7a30Cb89C051e5",
-  "192837465",
-  "GTH",
-  ["shared/1_Storage.sol"],
-  "shared/1_Storage.metadata.json"
-);
-verifyContractWithImmutables(
-  "0xa125948C93bf2cAefdb350e40671b736716144C7",
-  "192837465",
-  "GTH",
-  ["uint256"],
-  [3000],
-  ["shared/WithImmutables.sol"],
-  "shared/withImmutables.metadata.json"
-);
-// Gather Devnet
-verifyContract(
-  "0xEeE72e2295E181BaB1ef049bFEAaf5fC348998C5",
-  "486217935",
-  "GTH",
-  ["shared/1_Storage.sol"],
-  "shared/1_Storage.metadata.json"
-);
-verifyContractWithImmutables(
-  "0xE5332e0C5E34187D6030E951Fe791e20864251d4",
-  "486217935",
-  "GTH",
-  ["uint256"],
-  [3000],
-  ["shared/WithImmutables.sol"],
-  "shared/withImmutables.metadata.json"
-);
-// DFK Chain Testnet
-verifyContract(
-  "0x276946F2453538E882281d5A36ad6d19BBDfdaA7",
-  "335",
-  "DFK Chain Testnet",
-  ["shared/1_Storage.sol"],
-  "shared/1_Storage.metadata.json"
-);
-verifyContractWithImmutables(
-  "0x40D843D06dAC98b2586fD1DFC5532145208C909F",
-  "335",
-  "DFK Chain Testnet",
-  ["uint256"],
-  [12345],
-  ["shared/WithImmutables.sol"],
-  "shared/withImmutables.metadata.json"
-);
+  // Gather Devnet
+  verifyContract(
+    "0xEeE72e2295E181BaB1ef049bFEAaf5fC348998C5",
+    "486217935",
+    "GTH",
+    ["shared/1_Storage.sol"],
+    "shared/1_Storage.metadata.json"
+  );
+  verifyContractWithImmutables(
+    "0xE5332e0C5E34187D6030E951Fe791e20864251d4",
+    "486217935",
+    "GTH",
+    ["uint256"],
+    [3000],
+    ["shared/WithImmutables.sol"],
+    "shared/withImmutables.metadata.json"
+  );
+  // DFK Chain Testnet
+  verifyContract(
+    "0x276946F2453538E882281d5A36ad6d19BBDfdaA7",
+    "335",
+    "DFK Chain Testnet",
+    ["shared/1_Storage.sol"],
+    "shared/1_Storage.metadata.json"
+  );
+  verifyContractWithImmutables(
+    "0x40D843D06dAC98b2586fD1DFC5532145208C909F",
+    "335",
+    "DFK Chain Testnet",
+    ["uint256"],
+    [12345],
+    ["shared/WithImmutables.sol"],
+    "shared/withImmutables.metadata.json"
+  );
 
 
 //////////////////////
 // Helper functions //
 //////////////////////
->>>>>>> 1838bcd5
 
   function verifyContract(
     address,
