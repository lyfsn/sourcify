import { Match, CheckedContract } from "@ethereum-sourcify/lib-sourcify";
import {
  IpfsRepositoryService,
  IpfsRepositoryServiceOptions,
} from "./storageServices/IpfsRepositoryService";
import {
  SourcifyDatabaseService,
  SourcifyDatabaseServiceOptions,
} from "./storageServices/SourcifyDatabaseService";
import {
  AllianceDatabaseService,
  AllianceDatabaseServiceOptions,
} from "./storageServices/AllianceDatabaseService";
<<<<<<< HEAD
import { logger } from "../../common/loggerLoki";
=======
import { logger } from "../../common/logger";
>>>>>>> 4e443d33

export interface IStorageService {
  init(): Promise<boolean>;
  storeMatch(contract: CheckedContract, match: Match): Promise<void | Match>;
  checkByChainAndAddress?(address: string, chainId: string): Promise<Match[]>;
  checkAllByChainAndAddress?(
    address: string,
    chainId: string
  ): Promise<Match[]>;
}

interface StorageServiceOptions {
  ipfsRepositoryServiceOptions: IpfsRepositoryServiceOptions;
  sourcifyDatabaseServiceOptions?: SourcifyDatabaseServiceOptions;
  allianceDatabaseServiceOptions?: AllianceDatabaseServiceOptions;
}

export class StorageService {
  ipfsRepository: IpfsRepositoryService;
  sourcifyDatabase?: SourcifyDatabaseService;
  allianceDatabase?: AllianceDatabaseService;

  constructor(options: StorageServiceOptions) {
    this.ipfsRepository = new IpfsRepositoryService(
      options.ipfsRepositoryServiceOptions
    );
    if (options.sourcifyDatabaseServiceOptions?.postgres) {
      this.sourcifyDatabase = new SourcifyDatabaseService(
        options.sourcifyDatabaseServiceOptions
      );
    }
    if (
      options.allianceDatabaseServiceOptions?.googleCloudSql ||
      options.allianceDatabaseServiceOptions?.postgres
    ) {
      this.allianceDatabase = new AllianceDatabaseService(
        options.allianceDatabaseServiceOptions
      );
    }
  }

  async init() {
    try {
      await this.ipfsRepository?.init();
    } catch (e: any) {
      throw new Error("Cannot initialize ipfsRepository: " + e.message);
    }
    try {
      await this.sourcifyDatabase?.init();
    } catch (e: any) {
      throw new Error("Cannot initialize allianceDatabase: " + e.message);
    }
    try {
      await this.allianceDatabase?.init();
    } catch (e: any) {
      throw new Error("Cannot initialize allianceDatabase: " + e.message);
    }
    return true;
  }

  async checkByChainAndAddress(
    address: string,
    chainId: string
  ): Promise<Match[]> {
    return (
      (await this.sourcifyDatabase?.checkByChainAndAddress?.(
        address,
        chainId
      )) || []
    );
  }

  storeMatch(contract: CheckedContract, match: Match) {
<<<<<<< HEAD
    try {
      this.allianceDatabase?.storeMatch(contract, match);
    } catch (e) {
      logger.warn("Error while storing on the AllianceDatabase: ", e);
    }
    this.ipfsRepository.storeMatch(contract, match);
    return this.sourcifyDatabase?.storeMatch(contract, match);
=======
    logger.info(
      `Storing ${contract.name} address=${match.address} chainId=${match.chainId} match runtimeMatch=${match.runtimeMatch} creationMatch=${match.creationMatch}`
    );
    // this.allianceDatabase?.storeMatch(contract, match);
    return this.ipfsRepository.storeMatch(contract, match);
>>>>>>> 4e443d33
  }
}<|MERGE_RESOLUTION|>--- conflicted
+++ resolved
@@ -11,11 +11,7 @@
   AllianceDatabaseService,
   AllianceDatabaseServiceOptions,
 } from "./storageServices/AllianceDatabaseService";
-<<<<<<< HEAD
-import { logger } from "../../common/loggerLoki";
-=======
 import { logger } from "../../common/logger";
->>>>>>> 4e443d33
 
 export interface IStorageService {
   init(): Promise<boolean>;
@@ -89,7 +85,9 @@
   }
 
   storeMatch(contract: CheckedContract, match: Match) {
-<<<<<<< HEAD
+    logger.info(
+      `Storing ${contract.name} address=${match.address} chainId=${match.chainId} match runtimeMatch=${match.runtimeMatch} creationMatch=${match.creationMatch}`
+    );
     try {
       this.allianceDatabase?.storeMatch(contract, match);
     } catch (e) {
@@ -97,12 +95,5 @@
     }
     this.ipfsRepository.storeMatch(contract, match);
     return this.sourcifyDatabase?.storeMatch(contract, match);
-=======
-    logger.info(
-      `Storing ${contract.name} address=${match.address} chainId=${match.chainId} match runtimeMatch=${match.runtimeMatch} creationMatch=${match.creationMatch}`
-    );
-    // this.allianceDatabase?.storeMatch(contract, match);
-    return this.ipfsRepository.storeMatch(contract, match);
->>>>>>> 4e443d33
   }
 }